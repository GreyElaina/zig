const std = @import("../index.zig");
const math = std.math;
const debug = std.debug;
const assert = debug.assert;
const mem = std.mem;
const builtin = @import("builtin");
const errol = @import("errol/index.zig");

const max_int_digits = 65;

/// Renders fmt string with args, calling output with slices of bytes.
/// If `output` returns an error, the error is returned from `format` and
/// `output` is not called again.
<<<<<<< HEAD
pub fn format(context: var, comptime Errors: type, output: fn (@typeOf(context), []const u8) Errors!void, comptime fmt: []const u8, args: ...) Errors!void {
=======
pub fn format(context: var, comptime Errors: type, 
    output: fn(@typeOf(context), []const u8) Errors!void, comptime fmt: []const u8, 
    args: ...) Errors!void
{
>>>>>>> 940a8544
    const State = enum {
        Start,
        OpenBrace,
        CloseBrace,
        FormatString,
    };

    comptime var start_index = 0;
    comptime var state = State.Start;
    comptime var next_arg = 0;

    inline for (fmt) |c, i| {
        switch (state) {
            State.Start => switch (c) {
                '{' => {
                    if (start_index < i) {
                        try output(context, fmt[start_index..i]);
                    }
                    start_index = i;
                    state = State.OpenBrace;
                },
                
                '}' => {
                    if (start_index < i) {
                        try output(context, fmt[start_index..i]);
                    }
                    state = State.CloseBrace;
                },
                else => {},
            },
            State.OpenBrace => switch (c) {
                '{' => {
                    state = State.Start;
                    start_index = i;
                },
                '}' => {
                    try formatType(args[next_arg], fmt[0..0], context, Errors, output);
                    next_arg += 1;
                    state = State.Start;
                    start_index = i + 1;
                },
                else => {
                    state = State.FormatString;
                },
            },
            State.CloseBrace => switch (c) {
                '}' => {
                    state = State.Start;
                    start_index = i;
                },
                else => @compileError("Single '}' encountered in format string"),
            },
            State.FormatString => switch (c) {
                '}' => {
                    const s = start_index + 1;
                    try formatType(args[next_arg], fmt[s..i], context, Errors, output);
                    next_arg += 1;
                    state = State.Start;
                    start_index = i + 1;
                },
                else => {},
            }
        }
    }
    comptime {
        if (args.len != next_arg) {
            @compileError("Unused arguments");
        }
        if (state != State.Start) {
            @compileError("Incomplete format string: " ++ fmt);
        }
    }
    if (start_index < fmt.len) {
        try output(context, fmt[start_index..]);
    }
}

<<<<<<< HEAD
pub fn formatValue(value: var, context: var, comptime Errors: type, output: fn (@typeOf(context), []const u8) Errors!void) Errors!void {
=======
pub fn formatType(value: var, comptime fmt: []const u8, context: var, comptime Errors: type,
    output: fn(@typeOf(context), []const u8)Errors!void) Errors!void
{
>>>>>>> 940a8544
    const T = @typeOf(value);
    switch (@typeId(T)) {
        builtin.TypeId.Int,
        builtin.TypeId.Float => {
            return formatValue(value, fmt, context, Errors, output);
        },
        builtin.TypeId.Void => {
            return output(context, "void");
        },
        builtin.TypeId.Bool => {
            return output(context, if (value) "true" else "false");
        },
        builtin.TypeId.Nullable => {
            if (value) |payload| {
                return formatType(payload, fmt, context, Errors, output);
            } else {
                return output(context, "null");
            }
        },
        builtin.TypeId.ErrorUnion => {
            if (value) |payload| {
                return formatType(payload, fmt, context, Errors, output);
            } else |err| {
                return formatType(err, fmt, context, Errors, output);
            }
        },
        builtin.TypeId.ErrorSet => {
            try output(context, "error.");
            return output(context, @errorName(value));
        },
        builtin.TypeId.Pointer => {
            switch(@typeId(T.Child)) {
                builtin.TypeId.Array => {
                    if(T.Child.Child == u8) {
                        return formatText(value, fmt, context, Errors, output);
                    }
                },
                builtin.TypeId.Enum,
                builtin.TypeId.Union,
                builtin.TypeId.Struct => {
                    const has_cust_fmt = comptime cf: {
                        const info = @typeInfo(T.Child);
                        const defs = switch (info) {
                            builtin.TypeId.Struct => |s| s.defs,
                            builtin.TypeId.Union => |u| u.defs,
                            builtin.TypeId.Enum => |e| e.defs,
                            else => unreachable,
                        };
                        
                        for (defs) |def| {
                            if (mem.eql(u8, def.name, "format") and def.is_pub) {
                                const data = def.data;
                                switch (data) {
                                    builtin.TypeInfo.Definition.Data.Type, 
                                    builtin.TypeInfo.Definition.Data.Var => continue,
                                    builtin.TypeInfo.Definition.Data.Fn => |*fn_def| {
                                        //const FmtType = fn(@typeOf(context), []const u8)Errors!void;
                                        //// for some reason, fn_type sees the arg `comptime []const u8` as `var`
                                        //const TargetType = fn(T, var, var, type, FmtType) Errors!void;
                                        
                                        // This hack is because fn_def.fn_type != TargetType
                                        //   for reasons I have yet to determine.

                                        const fn_type_name = @typeName(@typeOf(value.format));
                                        const value_type_name = @typeName(@typeOf(value));
                                        const target_type_name = "(bound fn("
                                            ++ value_type_name ++ ",var,var,var,var)var)";
                                        if (mem.eql(u8, fn_type_name, target_type_name))
                                        {
                                            break :cf true;
                                        }
                                        
                                    },
                                }
                            }
                        }
                        break :cf false;
                    };
                    
                    if (has_cust_fmt) return value.format(fmt, context, Errors, output);
                    return format(context, Errors, output, "{}@{x}", @typeName(T.Child),
                            @ptrToInt(value));
                },
                else => return format(context, Errors, output, "{}@{x}", @typeName(T.Child),
                            @ptrToInt(value)),
            }
        },
        else => if (@canImplicitCast([]const u8, value)) {
            const casted_value = ([]const u8)(value);
            return output(context, casted_value);
        } else {
            @compileError("Unable to format type '" ++ @typeName(T) ++ "'");
        },
    }
}

<<<<<<< HEAD
pub fn formatAsciiChar(c: u8, context: var, comptime Errors: type, output: fn (@typeOf(context), []const u8) Errors!void) Errors!void {
    return output(context, (&c)[0..1]);
}

pub fn formatBuf(buf: []const u8, width: usize, context: var, comptime Errors: type, output: fn (@typeOf(context), []const u8) Errors!void) Errors!void {
=======
fn formatValue(value: var, comptime fmt: []const u8, context: var, comptime Errors: type,
    output: fn(@typeOf(context), []const u8)Errors!void) Errors!void
{
    if (fmt.len > 0) {
        if (fmt[0] == 'B') {
            comptime var width: ?usize = null;
            if (fmt.len > 1) {
                if (fmt[1] == 'i') {
                    if (fmt.len > 2) width = comptime (parseUnsigned(usize, fmt[2..], 10) catch unreachable);
                    return formatBytes(value, width, 1024, context, Errors, output);
                }
                width = comptime (parseUnsigned(usize, fmt[1..], 10) catch unreachable);
            }
            return formatBytes(value, width, 1000, context, Errors, output);
        }
    }
    
    comptime var T = @typeOf(value);
    switch (@typeId(T)) {
        builtin.TypeId.Float => return formatFloatValue(value, fmt, context, Errors, output),
        builtin.TypeId.Int => return formatIntValue(value, fmt, context, Errors, output),
        else => unreachable,
    }
}

pub fn formatIntValue(value: var, comptime fmt: []const u8, context: var, comptime Errors: type,
    output: fn(@typeOf(context), []const u8)Errors!void) Errors!void
{
    comptime var radix = 10;
    comptime var uppercase = false;
    comptime var width = 0;
    if (fmt.len > 0) {
        switch (fmt[0]) {
            'c' => {
                if(@typeOf(value) == u8) {
                    if(fmt.len > 1) @compileError("Unknown format character: " ++ []u8{fmt[1]});
                    return formatAsciiChar(value, context, Errors, output);
                }
            },
            'd' => {
                radix = 10;
                uppercase = false;
                width = 0;
            },
            'x' => {
                radix = 16;
                uppercase = false;
                width = 0;
            },
            'X' => {
                radix = 16;
                uppercase = true;
                width = 0;
            },
            else => @compileError("Unknown format character: " ++ []u8{fmt[0]}),
        }
        if (fmt.len > 1) width = comptime (parseUnsigned(usize, fmt[1..], 10) catch unreachable);
    }
    return formatInt(value, radix, uppercase, width, context, Errors, output);
}

fn formatFloatValue(value: var, comptime fmt: []const u8, context: var, comptime Errors: type,
    output: fn(@typeOf(context), []const u8)Errors!void) Errors!void
{
    comptime var width: ?usize = null;
    comptime var float_fmt = 'e';
    if (fmt.len > 0) {
        float_fmt = fmt[0];
        if(fmt.len > 1) width = comptime (parseUnsigned(usize, fmt[1..], 10) catch unreachable);
    }
    
    switch (float_fmt) {
        'e' => try formatFloatScientific(value, width, context, Errors, output),
        '.' => try formatFloatDecimal(value, width, context, Errors, output),
        else => @compileError("Unknown format character: " ++ []u8{float_fmt}),
    }
    
}

pub fn formatText(bytes: []const u8, comptime fmt: []const u8, context: var, 
    comptime Errors: type, output: fn(@typeOf(context), []const u8)Errors!void) Errors!void
{
    if (fmt.len > 0) {
        if (fmt[0] == 's') {
            comptime var width = 0;
            if(fmt.len > 1) width = comptime (parseUnsigned(usize, fmt[1..], 10) catch unreachable);
            return formatBuf(bytes, width, context, Errors, output);
        }
        else @compileError("Unknown format character: " ++ []u8{fmt[0]});
    }
    return output(context, bytes);
}

pub fn formatAsciiChar(c: u8, context: var, comptime Errors: type,
    output: fn(@typeOf(context), []const u8) Errors!void) Errors!void
{
    return output(context, (&c)[0..1]);
}

pub fn formatBuf(buf: []const u8, width: usize, context: var,
    comptime Errors: type, output: fn(@typeOf(context), []const u8) Errors!void) Errors!void
{
>>>>>>> 940a8544
    try output(context, buf);

    var leftover_padding = if (width > buf.len) (width - buf.len) else return;
    const pad_byte: u8 = ' ';
    while (leftover_padding > 0) : (leftover_padding -= 1) {
        try output(context, (&pad_byte)[0..1]);
    }
}

// Print a float in scientific notation to the specified precision. Null uses full precision.
// It should be the case that every full precision, printed value can be re-parsed back to the
// same type unambiguously.
<<<<<<< HEAD
pub fn formatFloatScientific(value: var, maybe_precision: ?usize, context: var, comptime Errors: type, output: fn (@typeOf(context), []const u8) Errors!void) Errors!void {
=======
pub fn formatFloatScientific(value: var, maybe_precision: ?usize, context: var,
    comptime Errors: type, output: fn(@typeOf(context), []const u8) Errors!void) Errors!void
{
>>>>>>> 940a8544
    var x = f64(value);

    // Errol doesn't handle these special cases.
    if (math.signbit(x)) {
        try output(context, "-");
        x = -x;
    }

    if (math.isNan(x)) {
        return output(context, "nan");
    }
    if (math.isPositiveInf(x)) {
        return output(context, "inf");
    }
    if (x == 0.0) {
        try output(context, "0");

        if (maybe_precision) |precision| {
            if (precision != 0) {
                try output(context, ".");
                var i: usize = 0;
                while (i < precision) : (i += 1) {
                    try output(context, "0");
                }
            }
        } else {
            try output(context, ".0");
        }

        try output(context, "e+00");
        return;
    }

    var buffer: [32]u8 = undefined;
    var float_decimal = errol.errol3(x, buffer[0..]);

    if (maybe_precision) |precision| {
        errol.roundToPrecision(&float_decimal, precision, errol.RoundMode.Scientific);

        try output(context, float_decimal.digits[0..1]);

        // {e0} case prints no `.`
        if (precision != 0) {
            try output(context, ".");

            var printed: usize = 0;
            if (float_decimal.digits.len > 1) {
                const num_digits = math.min(float_decimal.digits.len, precision + 1);
                try output(context, float_decimal.digits[1..num_digits]);
                printed += num_digits - 1;
            }

            while (printed < precision) : (printed += 1) {
                try output(context, "0");
            }
        }
    } else {
        try output(context, float_decimal.digits[0..1]);
        try output(context, ".");
        if (float_decimal.digits.len > 1) {
            const num_digits = if (@typeOf(value) == f32) math.min(usize(9), float_decimal.digits.len) else float_decimal.digits.len;

            try output(context, float_decimal.digits[1..num_digits]);
        } else {
            try output(context, "0");
        }
    }

    try output(context, "e");
    const exp = float_decimal.exp - 1;

    if (exp >= 0) {
        try output(context, "+");
        if (exp > -10 and exp < 10) {
            try output(context, "0");
        }
        try formatInt(exp, 10, false, 0, context, Errors, output);
    } else {
        try output(context, "-");
        if (exp > -10 and exp < 10) {
            try output(context, "0");
        }
        try formatInt(-exp, 10, false, 0, context, Errors, output);
    }
}

// Print a float of the format x.yyyyy where the number of y is specified by the precision argument.
// By default floats are printed at full precision (no rounding).
<<<<<<< HEAD
pub fn formatFloatDecimal(value: var, maybe_precision: ?usize, context: var, comptime Errors: type, output: fn (@typeOf(context), []const u8) Errors!void) Errors!void {
=======
pub fn formatFloatDecimal(value: var, maybe_precision: ?usize, context: var, comptime Errors: type,
    output: fn(@typeOf(context), []const u8) Errors!void) Errors!void
{
>>>>>>> 940a8544
    var x = f64(value);

    // Errol doesn't handle these special cases.
    if (math.signbit(x)) {
        try output(context, "-");
        x = -x;
    }

    if (math.isNan(x)) {
        return output(context, "nan");
    }
    if (math.isPositiveInf(x)) {
        return output(context, "inf");
    }
    if (x == 0.0) {
        try output(context, "0");

        if (maybe_precision) |precision| {
            if (precision != 0) {
                try output(context, ".");
                var i: usize = 0;
                while (i < precision) : (i += 1) {
                    try output(context, "0");
                }
            } else {
                try output(context, ".0");
            }
        } else {
            try output(context, "0");
        }

        return;
    }

    // non-special case, use errol3
    var buffer: [32]u8 = undefined;
    var float_decimal = errol.errol3(x, buffer[0..]);

    if (maybe_precision) |precision| {
        errol.roundToPrecision(&float_decimal, precision, errol.RoundMode.Decimal);

        // exp < 0 means the leading is always 0 as errol result is normalized.
        var num_digits_whole = if (float_decimal.exp > 0) usize(float_decimal.exp) else 0;

        // the actual slice into the buffer, we may need to zero-pad between num_digits_whole and this.
        var num_digits_whole_no_pad = math.min(num_digits_whole, float_decimal.digits.len);

        if (num_digits_whole > 0) {
            // We may have to zero pad, for instance 1e4 requires zero padding.
            try output(context, float_decimal.digits[0..num_digits_whole_no_pad]);

            var i = num_digits_whole_no_pad;
            while (i < num_digits_whole) : (i += 1) {
                try output(context, "0");
            }
        } else {
            try output(context, "0");
        }

        // {.0} special case doesn't want a trailing '.'
        if (precision == 0) {
            return;
        }

        try output(context, ".");

        // Keep track of fractional count printed for case where we pre-pad then post-pad with 0's.
        var printed: usize = 0;

        // Zero-fill until we reach significant digits or run out of precision.
        if (float_decimal.exp <= 0) {
            const zero_digit_count = usize(-float_decimal.exp);
            const zeros_to_print = math.min(zero_digit_count, precision);

            var i: usize = 0;
            while (i < zeros_to_print) : (i += 1) {
                try output(context, "0");
                printed += 1;
            }

            if (printed >= precision) {
                return;
            }
        }

        // Remaining fractional portion, zero-padding if insufficient.
        debug.assert(precision >= printed);
        if (num_digits_whole_no_pad + precision - printed < float_decimal.digits.len) {
            try output(context, float_decimal.digits[num_digits_whole_no_pad .. num_digits_whole_no_pad + precision - printed]);
            return;
        } else {
            try output(context, float_decimal.digits[num_digits_whole_no_pad..]);
            printed += float_decimal.digits.len - num_digits_whole_no_pad;

            while (printed < precision) : (printed += 1) {
                try output(context, "0");
            }
        }
    } else {
        // exp < 0 means the leading is always 0 as errol result is normalized.
        var num_digits_whole = if (float_decimal.exp > 0) usize(float_decimal.exp) else 0;

        // the actual slice into the buffer, we may need to zero-pad between num_digits_whole and this.
        var num_digits_whole_no_pad = math.min(num_digits_whole, float_decimal.digits.len);

        if (num_digits_whole > 0) {
            // We may have to zero pad, for instance 1e4 requires zero padding.
            try output(context, float_decimal.digits[0..num_digits_whole_no_pad]);

            var i = num_digits_whole_no_pad;
            while (i < num_digits_whole) : (i += 1) {
                try output(context, "0");
            }
        } else {
            try output(context, "0");
        }

        // Omit `.` if no fractional portion
        if (float_decimal.exp >= 0 and num_digits_whole_no_pad == float_decimal.digits.len) {
            return;
        }

        try output(context, ".");

        // Zero-fill until we reach significant digits or run out of precision.
        if (float_decimal.exp < 0) {
            const zero_digit_count = usize(-float_decimal.exp);

            var i: usize = 0;
            while (i < zero_digit_count) : (i += 1) {
                try output(context, "0");
            }
        }

        try output(context, float_decimal.digits[num_digits_whole_no_pad..]);
    }
}

pub fn formatBytes(
    value: var,
    width: ?usize,
    comptime radix: usize,
    context: var,
    comptime Errors: type,
    output: fn (@typeOf(context), []const u8) Errors!void,
) Errors!void {
    if (value == 0) {
        return output(context, "0B");
    }

    const mags = " KMGTPEZY";
    const magnitude = switch (radix) {
        1000 => math.min(math.log2(value) / comptime math.log2(1000), mags.len - 1),
        1024 => math.min(math.log2(value) / 10, mags.len - 1),
        else => unreachable,
    };
    const new_value = f64(value) / math.pow(f64, f64(radix), f64(magnitude));
    const suffix = mags[magnitude];

    try formatFloatDecimal(new_value, width, context, Errors, output);

    if (suffix == ' ') {
        return output(context, "B");
    }

    const buf = switch (radix) {
        1000 => []u8{ suffix, 'B' },
        1024 => []u8{ suffix, 'i', 'B' },
        else => unreachable,
    };
    return output(context, buf);
}

pub fn formatInt(
    value: var,
    base: u8,
    uppercase: bool,
    width: usize,
    context: var,
    comptime Errors: type,
    output: fn (@typeOf(context), []const u8) Errors!void,
) Errors!void {
    if (@typeOf(value).is_signed) {
        return formatIntSigned(value, base, uppercase, width, context, Errors, output);
    } else {
        return formatIntUnsigned(value, base, uppercase, width, context, Errors, output);
    }
}

<<<<<<< HEAD
fn formatIntSigned(value: var, base: u8, uppercase: bool, width: usize, context: var, comptime Errors: type, output: fn (@typeOf(context), []const u8) Errors!void) Errors!void {
=======
fn formatIntSigned(value: var, base: u8, uppercase: bool, width: usize, context: var,
    comptime Errors: type, output: fn(@typeOf(context), []const u8) Errors!void) Errors!void
{
>>>>>>> 940a8544
    const uint = @IntType(false, @typeOf(value).bit_count);
    if (value < 0) {
        const minus_sign: u8 = '-';
        try output(context, (&minus_sign)[0..1]);
        const new_value = uint(-(value + 1)) + 1;
        const new_width = if (width == 0) 0 else (width - 1);
        return formatIntUnsigned(new_value, base, uppercase, new_width, context, Errors, output);
    } else if (width == 0) {
        return formatIntUnsigned(uint(value), base, uppercase, width, context, Errors, output);
    } else {
        const plus_sign: u8 = '+';
        try output(context, (&plus_sign)[0..1]);
        const new_value = uint(value);
        const new_width = if (width == 0) 0 else (width - 1);
        return formatIntUnsigned(new_value, base, uppercase, new_width, context, Errors, output);
    }
}

<<<<<<< HEAD
fn formatIntUnsigned(value: var, base: u8, uppercase: bool, width: usize, context: var, comptime Errors: type, output: fn (@typeOf(context), []const u8) Errors!void) Errors!void {
=======
fn formatIntUnsigned(value: var, base: u8, uppercase: bool, width: usize, context: var,
    comptime Errors: type, output: fn(@typeOf(context), []const u8) Errors!void) Errors!void
{
>>>>>>> 940a8544
    // max_int_digits accounts for the minus sign. when printing an unsigned
    // number we don't need to do that.
    var buf: [max_int_digits - 1]u8 = undefined;
    var a = if (@sizeOf(@typeOf(value)) == 1) u8(value) else value;
    var index: usize = buf.len;

    while (true) {
        const digit = a % base;
        index -= 1;
        buf[index] = digitToChar(u8(digit), uppercase);
        a /= base;
        if (a == 0) break;
    }

    const digits_buf = buf[index..];
    const padding = if (width > digits_buf.len) (width - digits_buf.len) else 0;

    if (padding > index) {
        const zero_byte: u8 = '0';
        var leftover_padding = padding - index;
        while (true) {
            try output(context, (&zero_byte)[0..1]);
            leftover_padding -= 1;
            if (leftover_padding == 0) break;
        }
        mem.set(u8, buf[0..index], '0');
        return output(context, buf);
    } else {
        const padded_buf = buf[index - padding ..];
        mem.set(u8, padded_buf[0..padding], '0');
        return output(context, padded_buf);
    }
}

pub fn formatIntBuf(out_buf: []u8, value: var, base: u8, uppercase: bool, width: usize) usize {
    var context = FormatIntBuf{
        .out_buf = out_buf,
        .index = 0,
    };
    formatInt(value, base, uppercase, width, &context, error{}, formatIntCallback) catch unreachable;
    return context.index;
}
const FormatIntBuf = struct {
    out_buf: []u8,
    index: usize,
};
fn formatIntCallback(context: *FormatIntBuf, bytes: []const u8) (error{}!void) {
    mem.copy(u8, context.out_buf[context.index..], bytes);
    context.index += bytes.len;
}

pub fn parseInt(comptime T: type, buf: []const u8, radix: u8) !T {
    if (!T.is_signed) return parseUnsigned(T, buf, radix);
    if (buf.len == 0) return T(0);
    if (buf[0] == '-') {
        return math.negate(try parseUnsigned(T, buf[1..], radix));
    } else if (buf[0] == '+') {
        return parseUnsigned(T, buf[1..], radix);
    } else {
        return parseUnsigned(T, buf, radix);
    }
}

test "fmt.parseInt" {
    assert((parseInt(i32, "-10", 10) catch unreachable) == -10);
    assert((parseInt(i32, "+10", 10) catch unreachable) == 10);
    assert(if (parseInt(i32, " 10", 10)) |_| false else |err| err == error.InvalidCharacter);
    assert(if (parseInt(i32, "10 ", 10)) |_| false else |err| err == error.InvalidCharacter);
    assert(if (parseInt(u32, "-10", 10)) |_| false else |err| err == error.InvalidCharacter);
    assert((parseInt(u8, "255", 10) catch unreachable) == 255);
    assert(if (parseInt(u8, "256", 10)) |_| false else |err| err == error.Overflow);
}

const ParseUnsignedError = error{
    /// The result cannot fit in the type specified
    Overflow,

    /// The input had a byte that was not a digit
    InvalidCharacter,
};

pub fn parseUnsigned(comptime T: type, buf: []const u8, radix: u8) ParseUnsignedError!T {
    var x: T = 0;

    for (buf) |c| {
        const digit = try charToDigit(c, radix);
        x = try math.mul(T, x, radix);
        x = try math.add(T, x, digit);
    }

    return x;
}

pub fn charToDigit(c: u8, radix: u8) (error{InvalidCharacter}!u8) {
    const value = switch (c) {
        '0'...'9' => c - '0',
        'A'...'Z' => c - 'A' + 10,
        'a'...'z' => c - 'a' + 10,
        else => return error.InvalidCharacter,
    };

    if (value >= radix) return error.InvalidCharacter;

    return value;
}

fn digitToChar(digit: u8, uppercase: bool) u8 {
    return switch (digit) {
        0...9 => digit + '0',
        10...35 => digit + ((if (uppercase) u8('A') else u8('a')) - 10),
        else => unreachable,
    };
}

const BufPrintContext = struct {
    remaining: []u8,
};

fn bufPrintWrite(context: *BufPrintContext, bytes: []const u8) !void {
    if (context.remaining.len < bytes.len) return error.BufferTooSmall;
    mem.copy(u8, context.remaining, bytes);
    context.remaining = context.remaining[bytes.len..];
}

pub fn bufPrint(buf: []u8, comptime fmt: []const u8, args: ...) ![]u8 {
    var context = BufPrintContext{ .remaining = buf };
    try format(&context, error{BufferTooSmall}, bufPrintWrite, fmt, args);
    return buf[0 .. buf.len - context.remaining.len];
}

pub fn allocPrint(allocator: *mem.Allocator, comptime fmt: []const u8, args: ...) ![]u8 {
    var size: usize = 0;
    format(&size, error{}, countSize, fmt, args) catch |err| switch (err) {};
    const buf = try allocator.alloc(u8, size);
    return bufPrint(buf, fmt, args);
}

fn countSize(size: *usize, bytes: []const u8) (error{}!void) {
    size.* += bytes.len;
}

test "buf print int" {
    var buffer: [max_int_digits]u8 = undefined;
    const buf = buffer[0..];
    assert(mem.eql(u8, bufPrintIntToSlice(buf, i32(-12345678), 2, false, 0), "-101111000110000101001110"));
    assert(mem.eql(u8, bufPrintIntToSlice(buf, i32(-12345678), 10, false, 0), "-12345678"));
    assert(mem.eql(u8, bufPrintIntToSlice(buf, i32(-12345678), 16, false, 0), "-bc614e"));
    assert(mem.eql(u8, bufPrintIntToSlice(buf, i32(-12345678), 16, true, 0), "-BC614E"));

    assert(mem.eql(u8, bufPrintIntToSlice(buf, u32(12345678), 10, true, 0), "12345678"));

    assert(mem.eql(u8, bufPrintIntToSlice(buf, u32(666), 10, false, 6), "000666"));
    assert(mem.eql(u8, bufPrintIntToSlice(buf, u32(0x1234), 16, false, 6), "001234"));
    assert(mem.eql(u8, bufPrintIntToSlice(buf, u32(0x1234), 16, false, 1), "1234"));

    assert(mem.eql(u8, bufPrintIntToSlice(buf, i32(42), 10, false, 3), "+42"));
    assert(mem.eql(u8, bufPrintIntToSlice(buf, i32(-42), 10, false, 3), "-42"));
}

fn bufPrintIntToSlice(buf: []u8, value: var, base: u8, uppercase: bool, width: usize) []u8 {
    return buf[0..formatIntBuf(buf, value, base, uppercase, width)];
}

test "parse u64 digit too big" {
    _ = parseUnsigned(u64, "123a", 10) catch |err| {
        if (err == error.InvalidCharacter) return;
        unreachable;
    };
    unreachable;
}

test "parse unsigned comptime" {
    comptime {
        assert((try parseUnsigned(usize, "2", 10)) == 2);
    }
}

test "fmt.format" {
    {
        const value: ?i32 = 1234;
        try testFmt("nullable: 1234\n", "nullable: {}\n", value);
    }
    {
        const value: ?i32 = null;
        try testFmt("nullable: null\n", "nullable: {}\n", value);
    }
    {
        const value: error!i32 = 1234;
        try testFmt("error union: 1234\n", "error union: {}\n", value);
    }
    {
        const value: error!i32 = error.InvalidChar;
        try testFmt("error union: error.InvalidChar\n", "error union: {}\n", value);
    }
    {
        const value: u3 = 0b101;
        try testFmt("u3: 5\n", "u3: {}\n", value);
    }
    {
        const value: u8 = 'a';
        try testFmt("u8: a\n", "u8: {c}\n", value);
    }
    try testFmt("file size: 63MiB\n", "file size: {Bi}\n", usize(63 * 1024 * 1024));
    try testFmt("file size: 66.06MB\n", "file size: {B2}\n", usize(63 * 1024 * 1024));
    {
        // Dummy field because of https://github.com/ziglang/zig/issues/557.
        const Struct = struct {
            unused: u8,
        };
        var buf1: [32]u8 = undefined;
        const value = Struct{ .unused = 42 };
        const result = try bufPrint(buf1[0..], "pointer: {}\n", &value);
        assert(mem.startsWith(u8, result, "pointer: Struct@"));
    }
    {
        var buf1: [32]u8 = undefined;
        const value: f32 = 1.34;
        const result = try bufPrint(buf1[0..], "f32: {e}\n", value);
        assert(mem.eql(u8, result, "f32: 1.34000003e+00\n"));
    }
    {
        var buf1: [32]u8 = undefined;
        const value: f32 = 12.34;
        const result = try bufPrint(buf1[0..], "f32: {e}\n", value);
        assert(mem.eql(u8, result, "f32: 1.23400001e+01\n"));
    }
    {
        var buf1: [32]u8 = undefined;
        const value: f64 = -12.34e10;
        const result = try bufPrint(buf1[0..], "f64: {e}\n", value);
        assert(mem.eql(u8, result, "f64: -1.234e+11\n"));
    }
    {
        // This fails on release due to a minor rounding difference.
        // --release-fast outputs 9.999960000000001e-40 vs. the expected.
        if (builtin.mode == builtin.Mode.Debug) {
            var buf1: [32]u8 = undefined;
            const value: f64 = 9.999960e-40;
            const result = try bufPrint(buf1[0..], "f64: {e}\n", value);
            assert(mem.eql(u8, result, "f64: 9.99996e-40\n"));
        }
    }
    {
        var buf1: [32]u8 = undefined;
        const value: f64 = 1.409706e-42;
        const result = try bufPrint(buf1[0..], "f64: {e5}\n", value);
        assert(mem.eql(u8, result, "f64: 1.40971e-42\n"));
    }
    {
        var buf1: [32]u8 = undefined;
        const value: f64 = @bitCast(f32, u32(814313563));
        const result = try bufPrint(buf1[0..], "f64: {e5}\n", value);
        assert(mem.eql(u8, result, "f64: 1.00000e-09\n"));
    }
    {
        var buf1: [32]u8 = undefined;
        const value: f64 = @bitCast(f32, u32(1006632960));
        const result = try bufPrint(buf1[0..], "f64: {e5}\n", value);
        assert(mem.eql(u8, result, "f64: 7.81250e-03\n"));
    }
    {
        // libc rounds 1.000005e+05 to 1.00000e+05 but zig does 1.00001e+05.
        // In fact, libc doesn't round a lot of 5 cases up when one past the precision point.
        var buf1: [32]u8 = undefined;
        const value: f64 = @bitCast(f32, u32(1203982400));
        const result = try bufPrint(buf1[0..], "f64: {e5}\n", value);
        assert(mem.eql(u8, result, "f64: 1.00001e+05\n"));
    }
    {
        var buf1: [32]u8 = undefined;
        const result = try bufPrint(buf1[0..], "f64: {}\n", math.nan_f64);
        assert(mem.eql(u8, result, "f64: nan\n"));
    }
    {
        var buf1: [32]u8 = undefined;
        const result = try bufPrint(buf1[0..], "f64: {}\n", -math.nan_f64);
        assert(mem.eql(u8, result, "f64: -nan\n"));
    }
    {
        var buf1: [32]u8 = undefined;
        const result = try bufPrint(buf1[0..], "f64: {}\n", math.inf_f64);
        assert(mem.eql(u8, result, "f64: inf\n"));
    }
    {
        var buf1: [32]u8 = undefined;
        const result = try bufPrint(buf1[0..], "f64: {}\n", -math.inf_f64);
        assert(mem.eql(u8, result, "f64: -inf\n"));
    }
    {
        var buf1: [64]u8 = undefined;
        const value: f64 = 1.52314e+29;
        const result = try bufPrint(buf1[0..], "f64: {.}\n", value);
        assert(mem.eql(u8, result, "f64: 152314000000000000000000000000\n"));
    }
    {
        var buf1: [32]u8 = undefined;
        const value: f32 = 1.1234;
        const result = try bufPrint(buf1[0..], "f32: {.1}\n", value);
        assert(mem.eql(u8, result, "f32: 1.1\n"));
    }
    {
        var buf1: [32]u8 = undefined;
        const value: f32 = 1234.567;
        const result = try bufPrint(buf1[0..], "f32: {.2}\n", value);
        assert(mem.eql(u8, result, "f32: 1234.57\n"));
    }
    {
        var buf1: [32]u8 = undefined;
        const value: f32 = -11.1234;
        const result = try bufPrint(buf1[0..], "f32: {.4}\n", value);
        // -11.1234 is converted to f64 -11.12339... internally (errol3() function takes f64).
        // -11.12339... is rounded back up to -11.1234
        assert(mem.eql(u8, result, "f32: -11.1234\n"));
    }
    {
        var buf1: [32]u8 = undefined;
        const value: f32 = 91.12345;
        const result = try bufPrint(buf1[0..], "f32: {.5}\n", value);
        assert(mem.eql(u8, result, "f32: 91.12345\n"));
    }
    {
        var buf1: [32]u8 = undefined;
        const value: f64 = 91.12345678901235;
        const result = try bufPrint(buf1[0..], "f64: {.10}\n", value);
        assert(mem.eql(u8, result, "f64: 91.1234567890\n"));
    }
    {
        var buf1: [32]u8 = undefined;
        const value: f64 = 0.0;
        const result = try bufPrint(buf1[0..], "f64: {.5}\n", value);
        assert(mem.eql(u8, result, "f64: 0.00000\n"));
    }
    {
        var buf1: [32]u8 = undefined;
        const value: f64 = 5.700;
        const result = try bufPrint(buf1[0..], "f64: {.0}\n", value);
        assert(mem.eql(u8, result, "f64: 6\n"));
    }
    {
        var buf1: [32]u8 = undefined;
        const value: f64 = 9.999;
        const result = try bufPrint(buf1[0..], "f64: {.1}\n", value);
        assert(mem.eql(u8, result, "f64: 10.0\n"));
    }
    {
        var buf1: [32]u8 = undefined;
        const value: f64 = 1.0;
        const result = try bufPrint(buf1[0..], "f64: {.3}\n", value);
        assert(mem.eql(u8, result, "f64: 1.000\n"));
    }
    {
        var buf1: [32]u8 = undefined;
        const value: f64 = 0.0003;
        const result = try bufPrint(buf1[0..], "f64: {.8}\n", value);
        assert(mem.eql(u8, result, "f64: 0.00030000\n"));
    }
    {
        var buf1: [32]u8 = undefined;
        const value: f64 = 1.40130e-45;
        const result = try bufPrint(buf1[0..], "f64: {.5}\n", value);
        assert(mem.eql(u8, result, "f64: 0.00000\n"));
    }
    {
        var buf1: [32]u8 = undefined;
        const value: f64 = 9.999960e-40;
        const result = try bufPrint(buf1[0..], "f64: {.5}\n", value);
        assert(mem.eql(u8, result, "f64: 0.00000\n"));
    }
    // libc checks
    {
        var buf1: [32]u8 = undefined;
        const value: f64 = f64(@bitCast(f32, u32(916964781)));
        const result = try bufPrint(buf1[0..], "f64: {.5}\n", value);
        assert(mem.eql(u8, result, "f64: 0.00001\n"));
    }
    {
        var buf1: [32]u8 = undefined;
        const value: f64 = f64(@bitCast(f32, u32(925353389)));
        const result = try bufPrint(buf1[0..], "f64: {.5}\n", value);
        assert(mem.eql(u8, result, "f64: 0.00001\n"));
    }
    {
        var buf1: [32]u8 = undefined;
        const value: f64 = f64(@bitCast(f32, u32(1036831278)));
        const result = try bufPrint(buf1[0..], "f64: {.5}\n", value);
        assert(mem.eql(u8, result, "f64: 0.10000\n"));
    }
    {
        var buf1: [32]u8 = undefined;
        const value: f64 = f64(@bitCast(f32, u32(1065353133)));
        const result = try bufPrint(buf1[0..], "f64: {.5}\n", value);
        assert(mem.eql(u8, result, "f64: 1.00000\n"));
    }
    {
        var buf1: [32]u8 = undefined;
        const value: f64 = f64(@bitCast(f32, u32(1092616192)));
        const result = try bufPrint(buf1[0..], "f64: {.5}\n", value);
        assert(mem.eql(u8, result, "f64: 10.00000\n"));
    }
    // libc differences
    {
        var buf1: [32]u8 = undefined;
        // This is 0.015625 exactly according to gdb. We thus round down,
        // however glibc rounds up for some reason. This occurs for all
        // floats of the form x.yyyy25 on a precision point.
        const value: f64 = f64(@bitCast(f32, u32(1015021568)));
        const result = try bufPrint(buf1[0..], "f64: {.5}\n", value);
        assert(mem.eql(u8, result, "f64: 0.01563\n"));
    }
    // std-windows-x86_64-Debug-bare test case fails
    {
        // errol3 rounds to ... 630 but libc rounds to ...632. Grisu3
        // also rounds to 630 so I'm inclined to believe libc is not
        // optimal here.
        var buf1: [32]u8 = undefined;
        const value: f64 = f64(@bitCast(f32, u32(1518338049)));
        const result = try bufPrint(buf1[0..], "f64: {.5}\n", value);
        assert(mem.eql(u8, result, "f64: 18014400656965630.00000\n"));
    }
    //custom type format
    {
        const Vec2 = struct {
            const SelfType = this;
            x: f32,
            y: f32,
        
            pub fn format(self: &SelfType, comptime fmt: []const u8, context: var, 
                comptime Errors: type, output: fn(@typeOf(context), []const u8)Errors!void) 
                Errors!void 
            {
                if (fmt.len > 0) {
                    if (fmt.len > 1) unreachable;
                    switch (fmt[0]) {
                        //point format
                        'p' => return std.fmt.format(context, Errors, output, "({.3},{.3})", self.x, self.y),
                        //dimension format
                        'd' => return std.fmt.format(context, Errors, output, "{.3}x{.3}", self.x, self.y),
                        else => unreachable,
                    }
                }
                return std.fmt.format(context, Errors, output, "({.3},{.3})", self.x, self.y);
            }
        };
        
        var buf1: [32]u8 = undefined;
        var value = Vec2{.x = 10.2, .y = 2.22,};
        try testFmt("point: (10.200,2.220)\n", "point: {}\n", &value);
        try testFmt("dim: 10.200x2.220\n", "dim: {d}\n", &value);
    }
}

fn testFmt(expected: []const u8, comptime template: []const u8, args: ...) !void {
    var buf: [100]u8 = undefined;
    const result = try bufPrint(buf[0..], template, args);
    if (mem.eql(u8, result, expected)) return;

    std.debug.warn("\n====== expected this output: =========\n");
    std.debug.warn("{}", expected);
    std.debug.warn("\n======== instead found this: =========\n");
    std.debug.warn("{}", result);
    std.debug.warn("\n======================================\n");
    return error.TestFailed;
}

pub fn trim(buf: []const u8) []const u8 {
    var start: usize = 0;
    while (start < buf.len and isWhiteSpace(buf[start])) : (start += 1) {}

    var end: usize = buf.len;
    while (true) {
        if (end > start) {
            const new_end = end - 1;
            if (isWhiteSpace(buf[new_end])) {
                end = new_end;
                continue;
            }
        }
        break;
    }
    return buf[start..end];
}

test "fmt.trim" {
    assert(mem.eql(u8, "abc", trim("\n  abc  \t")));
    assert(mem.eql(u8, "", trim("   ")));
    assert(mem.eql(u8, "", trim("")));
    assert(mem.eql(u8, "abc", trim(" abc")));
    assert(mem.eql(u8, "abc", trim("abc ")));
}

pub fn isWhiteSpace(byte: u8) bool {
    return switch (byte) {
        ' ', '\t', '\n', '\r' => true,
        else => false,
    };
}<|MERGE_RESOLUTION|>--- conflicted
+++ resolved
@@ -11,14 +11,7 @@
 /// Renders fmt string with args, calling output with slices of bytes.
 /// If `output` returns an error, the error is returned from `format` and
 /// `output` is not called again.
-<<<<<<< HEAD
 pub fn format(context: var, comptime Errors: type, output: fn (@typeOf(context), []const u8) Errors!void, comptime fmt: []const u8, args: ...) Errors!void {
-=======
-pub fn format(context: var, comptime Errors: type, 
-    output: fn(@typeOf(context), []const u8) Errors!void, comptime fmt: []const u8, 
-    args: ...) Errors!void
-{
->>>>>>> 940a8544
     const State = enum {
         Start,
         OpenBrace,
@@ -40,7 +33,7 @@
                     start_index = i;
                     state = State.OpenBrace;
                 },
-                
+
                 '}' => {
                     if (start_index < i) {
                         try output(context, fmt[start_index..i]);
@@ -80,7 +73,7 @@
                     start_index = i + 1;
                 },
                 else => {},
-            }
+            },
         }
     }
     comptime {
@@ -96,17 +89,16 @@
     }
 }
 
-<<<<<<< HEAD
-pub fn formatValue(value: var, context: var, comptime Errors: type, output: fn (@typeOf(context), []const u8) Errors!void) Errors!void {
-=======
-pub fn formatType(value: var, comptime fmt: []const u8, context: var, comptime Errors: type,
-    output: fn(@typeOf(context), []const u8)Errors!void) Errors!void
-{
->>>>>>> 940a8544
+pub fn formatType(
+    value: var,
+    comptime fmt: []const u8,
+    context: var,
+    comptime Errors: type,
+    output: fn (@typeOf(context), []const u8) Errors!void,
+) Errors!void {
     const T = @typeOf(value);
     switch (@typeId(T)) {
-        builtin.TypeId.Int,
-        builtin.TypeId.Float => {
+        builtin.TypeId.Int, builtin.TypeId.Float => {
             return formatValue(value, fmt, context, Errors, output);
         },
         builtin.TypeId.Void => {
@@ -134,15 +126,13 @@
             return output(context, @errorName(value));
         },
         builtin.TypeId.Pointer => {
-            switch(@typeId(T.Child)) {
+            switch (@typeId(T.Child)) {
                 builtin.TypeId.Array => {
-                    if(T.Child.Child == u8) {
+                    if (T.Child.Child == u8) {
                         return formatText(value, fmt, context, Errors, output);
                     }
                 },
-                builtin.TypeId.Enum,
-                builtin.TypeId.Union,
-                builtin.TypeId.Struct => {
+                builtin.TypeId.Enum, builtin.TypeId.Union, builtin.TypeId.Struct => {
                     const has_cust_fmt = comptime cf: {
                         const info = @typeInfo(T.Child);
                         const defs = switch (info) {
@@ -151,43 +141,19 @@
                             builtin.TypeId.Enum => |e| e.defs,
                             else => unreachable,
                         };
-                        
+
                         for (defs) |def| {
-                            if (mem.eql(u8, def.name, "format") and def.is_pub) {
-                                const data = def.data;
-                                switch (data) {
-                                    builtin.TypeInfo.Definition.Data.Type, 
-                                    builtin.TypeInfo.Definition.Data.Var => continue,
-                                    builtin.TypeInfo.Definition.Data.Fn => |*fn_def| {
-                                        //const FmtType = fn(@typeOf(context), []const u8)Errors!void;
-                                        //// for some reason, fn_type sees the arg `comptime []const u8` as `var`
-                                        //const TargetType = fn(T, var, var, type, FmtType) Errors!void;
-                                        
-                                        // This hack is because fn_def.fn_type != TargetType
-                                        //   for reasons I have yet to determine.
-
-                                        const fn_type_name = @typeName(@typeOf(value.format));
-                                        const value_type_name = @typeName(@typeOf(value));
-                                        const target_type_name = "(bound fn("
-                                            ++ value_type_name ++ ",var,var,var,var)var)";
-                                        if (mem.eql(u8, fn_type_name, target_type_name))
-                                        {
-                                            break :cf true;
-                                        }
-                                        
-                                    },
-                                }
+                            if (mem.eql(u8, def.name, "format")) {
+                                break :cf true;
                             }
                         }
                         break :cf false;
                     };
-                    
+
                     if (has_cust_fmt) return value.format(fmt, context, Errors, output);
-                    return format(context, Errors, output, "{}@{x}", @typeName(T.Child),
-                            @ptrToInt(value));
+                    return format(context, Errors, output, "{}@{x}", @typeName(T.Child), @ptrToInt(value));
                 },
-                else => return format(context, Errors, output, "{}@{x}", @typeName(T.Child),
-                            @ptrToInt(value)),
+                else => return format(context, Errors, output, "{}@{x}", @typeName(T.Child), @ptrToInt(value)),
             }
         },
         else => if (@canImplicitCast([]const u8, value)) {
@@ -199,16 +165,13 @@
     }
 }
 
-<<<<<<< HEAD
-pub fn formatAsciiChar(c: u8, context: var, comptime Errors: type, output: fn (@typeOf(context), []const u8) Errors!void) Errors!void {
-    return output(context, (&c)[0..1]);
-}
-
-pub fn formatBuf(buf: []const u8, width: usize, context: var, comptime Errors: type, output: fn (@typeOf(context), []const u8) Errors!void) Errors!void {
-=======
-fn formatValue(value: var, comptime fmt: []const u8, context: var, comptime Errors: type,
-    output: fn(@typeOf(context), []const u8)Errors!void) Errors!void
-{
+fn formatValue(
+    value: var,
+    comptime fmt: []const u8,
+    context: var,
+    comptime Errors: type,
+    output: fn (@typeOf(context), []const u8) Errors!void,
+) Errors!void {
     if (fmt.len > 0) {
         if (fmt[0] == 'B') {
             comptime var width: ?usize = null;
@@ -222,7 +185,7 @@
             return formatBytes(value, width, 1000, context, Errors, output);
         }
     }
-    
+
     comptime var T = @typeOf(value);
     switch (@typeId(T)) {
         builtin.TypeId.Float => return formatFloatValue(value, fmt, context, Errors, output),
@@ -231,17 +194,21 @@
     }
 }
 
-pub fn formatIntValue(value: var, comptime fmt: []const u8, context: var, comptime Errors: type,
-    output: fn(@typeOf(context), []const u8)Errors!void) Errors!void
-{
+pub fn formatIntValue(
+    value: var,
+    comptime fmt: []const u8,
+    context: var,
+    comptime Errors: type,
+    output: fn (@typeOf(context), []const u8) Errors!void,
+) Errors!void {
     comptime var radix = 10;
     comptime var uppercase = false;
     comptime var width = 0;
     if (fmt.len > 0) {
         switch (fmt[0]) {
             'c' => {
-                if(@typeOf(value) == u8) {
-                    if(fmt.len > 1) @compileError("Unknown format character: " ++ []u8{fmt[1]});
+                if (@typeOf(value) == u8) {
+                    if (fmt.len > 1) @compileError("Unknown format character: " ++ []u8{fmt[1]});
                     return formatAsciiChar(value, context, Errors, output);
                 }
             },
@@ -267,48 +234,60 @@
     return formatInt(value, radix, uppercase, width, context, Errors, output);
 }
 
-fn formatFloatValue(value: var, comptime fmt: []const u8, context: var, comptime Errors: type,
-    output: fn(@typeOf(context), []const u8)Errors!void) Errors!void
-{
+fn formatFloatValue(
+    value: var,
+    comptime fmt: []const u8,
+    context: var,
+    comptime Errors: type,
+    output: fn (@typeOf(context), []const u8) Errors!void,
+) Errors!void {
     comptime var width: ?usize = null;
     comptime var float_fmt = 'e';
     if (fmt.len > 0) {
         float_fmt = fmt[0];
-        if(fmt.len > 1) width = comptime (parseUnsigned(usize, fmt[1..], 10) catch unreachable);
-    }
-    
+        if (fmt.len > 1) width = comptime (parseUnsigned(usize, fmt[1..], 10) catch unreachable);
+    }
+
     switch (float_fmt) {
         'e' => try formatFloatScientific(value, width, context, Errors, output),
         '.' => try formatFloatDecimal(value, width, context, Errors, output),
         else => @compileError("Unknown format character: " ++ []u8{float_fmt}),
     }
-    
-}
-
-pub fn formatText(bytes: []const u8, comptime fmt: []const u8, context: var, 
-    comptime Errors: type, output: fn(@typeOf(context), []const u8)Errors!void) Errors!void
-{
+}
+
+pub fn formatText(
+    bytes: []const u8,
+    comptime fmt: []const u8,
+    context: var,
+    comptime Errors: type,
+    output: fn (@typeOf(context), []const u8) Errors!void,
+) Errors!void {
     if (fmt.len > 0) {
         if (fmt[0] == 's') {
             comptime var width = 0;
-            if(fmt.len > 1) width = comptime (parseUnsigned(usize, fmt[1..], 10) catch unreachable);
+            if (fmt.len > 1) width = comptime (parseUnsigned(usize, fmt[1..], 10) catch unreachable);
             return formatBuf(bytes, width, context, Errors, output);
-        }
-        else @compileError("Unknown format character: " ++ []u8{fmt[0]});
+        } else @compileError("Unknown format character: " ++ []u8{fmt[0]});
     }
     return output(context, bytes);
 }
 
-pub fn formatAsciiChar(c: u8, context: var, comptime Errors: type,
-    output: fn(@typeOf(context), []const u8) Errors!void) Errors!void
-{
+pub fn formatAsciiChar(
+    c: u8,
+    context: var,
+    comptime Errors: type,
+    output: fn (@typeOf(context), []const u8) Errors!void,
+) Errors!void {
     return output(context, (&c)[0..1]);
 }
 
-pub fn formatBuf(buf: []const u8, width: usize, context: var,
-    comptime Errors: type, output: fn(@typeOf(context), []const u8) Errors!void) Errors!void
-{
->>>>>>> 940a8544
+pub fn formatBuf(
+    buf: []const u8,
+    width: usize,
+    context: var,
+    comptime Errors: type,
+    output: fn (@typeOf(context), []const u8) Errors!void,
+) Errors!void {
     try output(context, buf);
 
     var leftover_padding = if (width > buf.len) (width - buf.len) else return;
@@ -321,13 +300,13 @@
 // Print a float in scientific notation to the specified precision. Null uses full precision.
 // It should be the case that every full precision, printed value can be re-parsed back to the
 // same type unambiguously.
-<<<<<<< HEAD
-pub fn formatFloatScientific(value: var, maybe_precision: ?usize, context: var, comptime Errors: type, output: fn (@typeOf(context), []const u8) Errors!void) Errors!void {
-=======
-pub fn formatFloatScientific(value: var, maybe_precision: ?usize, context: var,
-    comptime Errors: type, output: fn(@typeOf(context), []const u8) Errors!void) Errors!void
-{
->>>>>>> 940a8544
+pub fn formatFloatScientific(
+    value: var,
+    maybe_precision: ?usize,
+    context: var,
+    comptime Errors: type,
+    output: fn (@typeOf(context), []const u8) Errors!void,
+) Errors!void {
     var x = f64(value);
 
     // Errol doesn't handle these special cases.
@@ -416,13 +395,13 @@
 
 // Print a float of the format x.yyyyy where the number of y is specified by the precision argument.
 // By default floats are printed at full precision (no rounding).
-<<<<<<< HEAD
-pub fn formatFloatDecimal(value: var, maybe_precision: ?usize, context: var, comptime Errors: type, output: fn (@typeOf(context), []const u8) Errors!void) Errors!void {
-=======
-pub fn formatFloatDecimal(value: var, maybe_precision: ?usize, context: var, comptime Errors: type,
-    output: fn(@typeOf(context), []const u8) Errors!void) Errors!void
-{
->>>>>>> 940a8544
+pub fn formatFloatDecimal(
+    value: var,
+    maybe_precision: ?usize,
+    context: var,
+    comptime Errors: type,
+    output: fn (@typeOf(context), []const u8) Errors!void,
+) Errors!void {
     var x = f64(value);
 
     // Errol doesn't handle these special cases.
@@ -612,13 +591,15 @@
     }
 }
 
-<<<<<<< HEAD
-fn formatIntSigned(value: var, base: u8, uppercase: bool, width: usize, context: var, comptime Errors: type, output: fn (@typeOf(context), []const u8) Errors!void) Errors!void {
-=======
-fn formatIntSigned(value: var, base: u8, uppercase: bool, width: usize, context: var,
-    comptime Errors: type, output: fn(@typeOf(context), []const u8) Errors!void) Errors!void
-{
->>>>>>> 940a8544
+fn formatIntSigned(
+    value: var,
+    base: u8,
+    uppercase: bool,
+    width: usize,
+    context: var,
+    comptime Errors: type,
+    output: fn (@typeOf(context), []const u8) Errors!void,
+) Errors!void {
     const uint = @IntType(false, @typeOf(value).bit_count);
     if (value < 0) {
         const minus_sign: u8 = '-';
@@ -637,13 +618,15 @@
     }
 }
 
-<<<<<<< HEAD
-fn formatIntUnsigned(value: var, base: u8, uppercase: bool, width: usize, context: var, comptime Errors: type, output: fn (@typeOf(context), []const u8) Errors!void) Errors!void {
-=======
-fn formatIntUnsigned(value: var, base: u8, uppercase: bool, width: usize, context: var,
-    comptime Errors: type, output: fn(@typeOf(context), []const u8) Errors!void) Errors!void
-{
->>>>>>> 940a8544
+fn formatIntUnsigned(
+    value: var,
+    base: u8,
+    uppercase: bool,
+    width: usize,
+    context: var,
+    comptime Errors: type,
+    output: fn (@typeOf(context), []const u8) Errors!void,
+) Errors!void {
     // max_int_digits accounts for the minus sign. when printing an unsigned
     // number we don't need to do that.
     var buf: [max_int_digits - 1]u8 = undefined;
@@ -1069,11 +1052,14 @@
             const SelfType = this;
             x: f32,
             y: f32,
-        
-            pub fn format(self: &SelfType, comptime fmt: []const u8, context: var, 
-                comptime Errors: type, output: fn(@typeOf(context), []const u8)Errors!void) 
-                Errors!void 
-            {
+
+            pub fn format(
+                self: *SelfType,
+                comptime fmt: []const u8,
+                context: var,
+                comptime Errors: type,
+                output: fn (@typeOf(context), []const u8) Errors!void,
+            ) Errors!void {
                 if (fmt.len > 0) {
                     if (fmt.len > 1) unreachable;
                     switch (fmt[0]) {
@@ -1087,9 +1073,12 @@
                 return std.fmt.format(context, Errors, output, "({.3},{.3})", self.x, self.y);
             }
         };
-        
-        var buf1: [32]u8 = undefined;
-        var value = Vec2{.x = 10.2, .y = 2.22,};
+
+        var buf1: [32]u8 = undefined;
+        var value = Vec2{
+            .x = 10.2,
+            .y = 2.22,
+        };
         try testFmt("point: (10.200,2.220)\n", "point: {}\n", &value);
         try testFmt("dim: 10.200x2.220\n", "dim: {d}\n", &value);
     }
